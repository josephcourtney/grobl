# Token Counting Feature

Add optional token counting to `grobl` using `tiktoken` (or `cntkn` wrapper).

## Core Implementation

- [x] **Add CLI flags**
  - [x] `--tokens` → enable token counting and show in summary.
  - [x] `--tokenizer <name>` → choose tokenizer (default: `cl100k_base`).
  - [x] `--tokens-for printed|all` → choose which files get counted.
  - [x] `--budget <n>` → display prompt budget usage (% of total).
  - [x] Print chosen tokenizer in Project Summary header.

- [x] **Make dependency optional**
  - [x] Add `tiktoken` (or `cntkn`) under an extra in `pyproject.toml` (`tokens` extra).
  - [x] Lazy import in code; fail gracefully if missing.

- [x] **Integrate into pipeline**
  - [x] After `read_text(...)`, compute token count for text files.
  - [x] Skip counting for binary files and excluded-from-print files (configurable).
  - [x] Store tokens in `DirectoryTreeBuilder` along with lines/chars.
  - [x] Track `total_tokens`.

- [x] **Update output**
  - [x] Add Tokens column to `human_summary(...)` table if present.
  - [x] Optionally add `tokens="N"` attribute in `<file:content>` tags.
  - [x] Show total tokens in summary footer.


## Performance & Safety

- [x] **Optimize counting**
  - [x] Cache counts keyed by `(path, size, mtime)`.
  - [x] Warn or skip tokenization for very large files unless `--force-tokens`.
  - [x] Store token counts in `.grobl.tokens.json` cache for faster repeat runs.

- [x] **Error handling**
  - [x] If `--tokens` used but no tokenizer found, print friendly error and exit non-zero.

## Testing

<<<<<<< HEAD
- [x] Unit tests:
  - [x] Mock token counter → assert correct column, per-file counts, and totals.
- [x] CLI tests:
  - [x] Run with `--tokens` and monkeypatched counter; check summary output.
  - [x] Run with `--tokens` without tokenizer installed → expect clear error.
- [x] Performance tests:
  - [x] Ensure large directories don’t become unusably slow with token counting.
=======
- [ ] Unit tests:
  - [ ] Mock token counter → assert correct column, per-file counts, and totals.
- [ ] CLI tests:
  - [ ] Run with `--tokens` and monkeypatched counter; check summary output.
  - [ ] Run with `--tokens` without tokenizer installed → expect clear error.
- [ ] Performance tests:
  - [ ] Ensure large directories don’t become unusably slow with token counting.

# Enhancements
- [ ] allow the definition of "groups" of paths in the config file so that they can be included or excluded as a group
- [ ] add a column header for the "contents included" indicator in the stdout summary output 
- [ ] change the xml tag for directories to "directory", add appropriate attributes like the full path
>>>>>>> 850845ce
<|MERGE_RESOLUTION|>--- conflicted
+++ resolved
@@ -38,8 +38,6 @@
   - [x] If `--tokens` used but no tokenizer found, print friendly error and exit non-zero.
 
 ## Testing
-
-<<<<<<< HEAD
 - [x] Unit tests:
   - [x] Mock token counter → assert correct column, per-file counts, and totals.
 - [x] CLI tests:
@@ -47,17 +45,8 @@
   - [x] Run with `--tokens` without tokenizer installed → expect clear error.
 - [x] Performance tests:
   - [x] Ensure large directories don’t become unusably slow with token counting.
-=======
-- [ ] Unit tests:
-  - [ ] Mock token counter → assert correct column, per-file counts, and totals.
-- [ ] CLI tests:
-  - [ ] Run with `--tokens` and monkeypatched counter; check summary output.
-  - [ ] Run with `--tokens` without tokenizer installed → expect clear error.
-- [ ] Performance tests:
-  - [ ] Ensure large directories don’t become unusably slow with token counting.
 
 # Enhancements
 - [ ] allow the definition of "groups" of paths in the config file so that they can be included or excluded as a group
 - [ ] add a column header for the "contents included" indicator in the stdout summary output 
-- [ ] change the xml tag for directories to "directory", add appropriate attributes like the full path
->>>>>>> 850845ce
+- [ ] change the xml tag for directories to "directory", add appropriate attributes like the full path