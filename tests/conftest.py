from __future__ import annotations

import operator
import re
import xml.etree.ElementTree as ET  # noqa: S405
from collections import defaultdict
from pathlib import Path
from typing import TYPE_CHECKING, Any, cast

import sys
import types

from ._workspace_path import ensure_workspace_packages_importable

<<<<<<< HEAD
ensure_workspace_packages_importable()

try:
    import pyperclip  # noqa: F401  # pragma: no cover - exercised in unit tests
except ModuleNotFoundError:
    stub = types.ModuleType("pyperclip")
    stub_mod = cast("Any", stub)

    class PyperclipException(RuntimeError):
        """Fallback exception matching the real pyperclip API."""

    def copy(_: str) -> None:
        msg = "pyperclip is not installed"
        raise PyperclipException(msg)

    def paste() -> str:
        return ""

    stub_mod.copy = copy
    stub_mod.paste = paste
    stub_mod.PyperclipException = PyperclipException
    sys.modules.setdefault("pyperclip", stub)

=======
>>>>>>> ae4aa282
if TYPE_CHECKING:
    from collections.abc import Iterable, Sequence

ensure_workspace_packages_importable()


# --- Coverage XML discovery/parsing ------------------------------------------
def _find_coverage_xml_paths(
    root: Path = Path(), patterns: Sequence[str] = (".coverage.xml", "coverage.xml")
) -> list[Path]:
    """Return a list of coverage XML files found under `root` matching `patterns`."""
    files: list[Path] = []
    for pat in patterns:
        files.extend(root.rglob(pat))
    # de-duplicate while keeping order
    seen: set[Path] = set()
    out: list[Path] = []
    for p in files:
        if p not in seen and p.is_file():
            seen.add(p)
            out.append(p)
    return out


def _read_coverage_xml_file(path: Path) -> ET.Element | None:
    """Parse one coverage XML file and return its root, or None on error."""
    try:
        return ET.parse(path).getroot()  # noqa: S314 - parsing trusted local file
    except ET.ParseError:
        return None


def _read_all_coverage_roots(root: Path = Path()) -> list[ET.Element]:
    """Locate and parse all coverage XML files under `root`."""
    roots: list[ET.Element] = []
    for path in _find_coverage_xml_paths(root):
        r = _read_coverage_xml_file(path)
        if r is not None:
            roots.append(r)
    return roots


# --- Existing helpers (unchanged) --------------------------------------------
def _parse_condition_coverage(text: str) -> tuple[int, int] | None:
    m = re.search(r"\((\d+)/(\d+)\)", text)
    if not m:
        return None
    return int(m[1]), int(m[2])


<<<<<<< HEAD
def _iter_class_stats(
    root: ET.Element,
) -> Iterable[tuple[str, int, int, float, int, int, float]]:
    """Yield per-class coverage statistics.
=======
def _iter_class_stats(root: ET.Element) -> Iterable[tuple[str, int, int, float, int, int, float]]:
    """Yield per-class stats from one coverage XML root.
>>>>>>> ae4aa282

    (filename, statements, missed, line_rate, branch_total, branch_covered, branch_rate)
    """
    for cls in root.findall(".//class"):
        filename = cls.get("filename", "")
        lines_node = cls.find("lines")
        lines = [] if lines_node is None else list(lines_node.findall("line"))

        statements = len(lines)
        missed = sum(ln.get("hits", "0") == "0" for ln in lines)

        try:
            line_rate = float(cls.get("line-rate", "0"))
        except ValueError:
            line_rate = 0.0

        branch_total = 0
        branch_covered = 0
        for ln in lines:
            if ln.get("branch") == "true":
                cc = ln.get("condition-coverage") or ""
                if (parsed := _parse_condition_coverage(cc)) is not None:
                    covered, total = parsed
                    branch_total += total
                    branch_covered += covered

        branch_rate = (branch_covered / branch_total) if branch_total else 0.0
        yield (
            filename,
            statements,
            missed,
            line_rate,
            branch_total,
            branch_covered,
            branch_rate,
        )


# --- Table formatting (unchanged) --------------------------------------------
def _normalize_headers(headers: Sequence[Sequence[str]]) -> list[tuple[str, ...]]:
    max_depth = max(len(h) for h in headers)
    return [tuple(("",) * (max_depth - len(h)) + tuple(h)) for h in headers]


<<<<<<< HEAD
def _compute_col_widths(
    headers: Sequence[Sequence[str]], rows: Sequence[Sequence[Any]]
) -> list[int]:
    """Compute minimal column widths based on bottom header (leaf) and cell contents."""
=======
def _compute_col_widths(headers: Sequence[Sequence[str]], rows: Sequence[Sequence[Any]]) -> list[int]:
>>>>>>> ae4aa282
    norm_headers = _normalize_headers(headers)
    ncols = len(headers)
    widths: list[int] = []
    for col in range(ncols):
        col_texts = [str(r[col]) for r in rows]
        col_texts.append(str(norm_headers[col][-1]))
        widths.append(max((len(x) for x in col_texts), default=0))
    return widths


<<<<<<< HEAD
def _adjust_widths_for_grouping(
    norm_headers: list[tuple[str, ...]], col_widths: list[int]
) -> None:
    """Ensure group header labels fit into their spanned columns by expanding widths minimally."""
=======
def _adjust_widths_for_grouping(norm_headers: list[tuple[str, ...]], col_widths: list[int]) -> None:
>>>>>>> ae4aa282
    if not norm_headers:
        return
    max_depth = len(norm_headers[0])
    ncols = len(norm_headers)
    for level in range(max_depth):
        level_values = [norm_headers[col][level] for col in range(ncols)]
        start = 0
        while start < ncols:
            label = str(level_values[start])
            end = start
            while end < ncols and level_values[end] == level_values[start]:
                end += 1
            span = end - start
            if label.strip() and span > 0:
<<<<<<< HEAD
                span_width = (
                    sum(col_widths[start:end]) + (span - 1) * 3
                )  # account for " | "
=======
                span_width = sum(col_widths[start:end]) + (span - 1) * 3
>>>>>>> ae4aa282
                label_len = len(label)
                if label_len > span_width:
                    extra = label_len - span_width
                    base_add = extra // span
                    rem = extra % span
                    for idx in range(start, end):
                        col_widths[idx] += base_add + (1 if (idx - start) < rem else 0)
            start = end


def _render_header_level(level_values: Sequence[str], col_widths: Sequence[int]) -> str:
    parts: list[str] = []
    n = len(level_values)
    idx = 0
    while idx < n:
        label = str(level_values[idx])
        end = idx
        while end < n and level_values[end] == level_values[idx]:
            end += 1
        span_width = sum(col_widths[idx:end]) + (end - idx - 1) * 3
        cell = " " * span_width if not label.strip() else label.center(span_width)
        parts.append(cell)
        idx = end
    return "| " + " | ".join(parts) + " |"


<<<<<<< HEAD
# --- Public function ---------------------------------------------------------
def format_table(
    headers: Sequence[Sequence[str]], rows: Sequence[Sequence[Any]]
) -> str:
    """Format a Markdown table with hierarchical headers, grouping parent headers.

    headers: sequence of column header tuples (from parent to child).
    rows: sequence of row sequences (one sequence per row, matching number of headers).
    Returns the full Markdown string for the table.
    """
=======
def format_table(headers: Sequence[Sequence[str]], rows: Sequence[Sequence[Any]]) -> str:
>>>>>>> ae4aa282
    if not headers:
        return ""
    norm_headers = _normalize_headers(headers)
    col_widths = _compute_col_widths(headers, rows)
    _adjust_widths_for_grouping(norm_headers, col_widths)

    header_lines: list[str] = []
    max_depth = len(norm_headers[0])
    for level in range(max_depth):
        level_values = [norm_headers[col][level] for col in range(len(norm_headers))]
        header_lines.append(_render_header_level(level_values, col_widths))

    sep_parts = ["-" * w for w in col_widths]
    sep_line = "| " + " | ".join(sep_parts) + " |"

    data_lines: list[str] = []
    for row in rows:
        parts = [str(val).rjust(w) for val, w in zip(row, col_widths, strict=False)]
        data_lines.append("| " + " | ".join(parts) + " |")

    return "\n".join([*header_lines, sep_line, *data_lines])


<<<<<<< HEAD
def pytest_terminal_summary(
    terminalreporter: Any, exitstatus: int, config: Any
) -> None:
    """Pytest hook that prints a grouped Markdown table of coverage for grobl files."""
    root = _read_coverage_xml()
    if root is None:
=======
# --- Aggregation across many coverage files -----------------------------------
def _aggregate_class_stats(roots: Sequence[ET.Element]) -> list[tuple[str, int, int, int, int, int]]:
    """Aggregate per-class stats across many XML roots by source filename.

    Returns rows as: (filename, stmt_tot, stmt_hit, stmt_miss, br_tot, br_hit)
    """
    acc: dict[str, dict[str, int]] = defaultdict(
        lambda: {"stmt_tot": 0, "stmt_miss": 0, "br_tot": 0, "br_hit": 0}
    )
    for root in roots:
        for fname, statements, missed, _line_rate, br_tot, br_hit, _br_rate in _iter_class_stats(root):
            if not fname or "src/" not in fname:
                continue
            a = acc[fname]
            a["stmt_tot"] += statements
            a["stmt_miss"] += missed
            a["br_tot"] += br_tot
            a["br_hit"] += br_hit

    rows: list[tuple[str, int, int, int, int, int]] = []
    for fname, a in acc.items():
        stmt_tot = a["stmt_tot"]
        stmt_miss = a["stmt_miss"]
        stmt_hit = stmt_tot - stmt_miss
        br_tot = a["br_tot"]
        br_hit = a["br_hit"]
        rows.append((fname, stmt_tot, stmt_hit, stmt_miss, br_tot, br_hit))
    return rows


# --- Pytest hook --------------------------------------------------------------
def pytest_terminal_summary(terminalreporter: Any, exitstatus: int, config: Any) -> None:
    """Pytest hook that prints a grouped Markdown table of coverage for files (combined across many XMLs)."""
    roots = _read_all_coverage_roots(Path())
    if not roots:
        return

    agg = _aggregate_class_stats(roots)
    if not agg:
>>>>>>> ae4aa282
        return

    # Per-file rows with recomputed percentages
    raw_rows = [
        (
            fname,
<<<<<<< HEAD
            total_statements,
            total_statements - uncovered,
            uncovered,
            (f"{line_rate * 100:.0f}%" if total_statements else "n/a"),
            total_branches,
            covered_branches,
            total_branches - covered_branches,
            (
                f"{(covered_branches / total_branches) * 100:.0f}%"
                if total_branches
                else "n/a"
            ),
=======
            stmt_tot,
            stmt_hit,
            stmt_miss,
            (f"{(stmt_hit / stmt_tot) * 100:.0f}%" if stmt_tot else "n/a"),
            br_tot,
            br_hit,
            (br_tot - br_hit),
            (f"{(br_hit / br_tot) * 100:.0f}%" if br_tot else "n/a"),
>>>>>>> ae4aa282
        )
        for (fname, stmt_tot, stmt_hit, stmt_miss, br_tot, br_hit) in sorted(agg, key=operator.itemgetter(0))
    ]

    # Totals
    sum_stmt_tot = sum(r[1] for r in raw_rows)
    sum_stmt_hit = sum(r[2] for r in raw_rows)
    sum_stmt_miss = sum(r[3] for r in raw_rows)
    stmt_cov = f"{(sum_stmt_hit / sum_stmt_tot) * 100:.0f}%" if sum_stmt_tot else "n/a"

    sum_br_tot = sum(r[5] for r in raw_rows)
    sum_br_hit = sum(r[6] for r in raw_rows)
    sum_br_miss = sum(r[7] for r in raw_rows)
    br_cov = f"{(sum_br_hit / sum_br_tot) * 100:.0f}%" if sum_br_tot else "n/a"

    headers = (
        ("Coverage Report", "", "File"),
        ("Coverage Report", "Statements", "Tot."),
        ("Coverage Report", "Statements", "Hit"),
        ("Coverage Report", "Statements", "Miss"),
        ("Coverage Report", "Statements", "Cov."),
        ("Coverage Report", "Branches", "Tot."),
        ("Coverage Report", "Branches", "Hit"),
        ("Coverage Report", "Branches", "Miss"),
        ("Coverage Report", "Branches", "Cov."),
    )

    terminalreporter.write_line("")
    spacer_row = ("", "", "", "", "", "", "", "", "")
    total_row = (
        "Overall",
        sum_stmt_tot,
        sum_stmt_hit,
        sum_stmt_miss,
        stmt_cov,
        sum_br_tot,
        sum_br_hit,
        sum_br_miss,
        br_cov,
    )
    terminalreporter.write(format_table(headers, [*raw_rows, spacer_row, total_row]))
    terminalreporter.write_line("")
    terminalreporter.write_line("")<|MERGE_RESOLUTION|>--- conflicted
+++ resolved
@@ -5,39 +5,10 @@
 import xml.etree.ElementTree as ET  # noqa: S405
 from collections import defaultdict
 from pathlib import Path
-from typing import TYPE_CHECKING, Any, cast
-
-import sys
-import types
+from typing import TYPE_CHECKING, Any
 
 from ._workspace_path import ensure_workspace_packages_importable
 
-<<<<<<< HEAD
-ensure_workspace_packages_importable()
-
-try:
-    import pyperclip  # noqa: F401  # pragma: no cover - exercised in unit tests
-except ModuleNotFoundError:
-    stub = types.ModuleType("pyperclip")
-    stub_mod = cast("Any", stub)
-
-    class PyperclipException(RuntimeError):
-        """Fallback exception matching the real pyperclip API."""
-
-    def copy(_: str) -> None:
-        msg = "pyperclip is not installed"
-        raise PyperclipException(msg)
-
-    def paste() -> str:
-        return ""
-
-    stub_mod.copy = copy
-    stub_mod.paste = paste
-    stub_mod.PyperclipException = PyperclipException
-    sys.modules.setdefault("pyperclip", stub)
-
-=======
->>>>>>> ae4aa282
 if TYPE_CHECKING:
     from collections.abc import Iterable, Sequence
 
@@ -88,15 +59,8 @@
     return int(m[1]), int(m[2])
 
 
-<<<<<<< HEAD
-def _iter_class_stats(
-    root: ET.Element,
-) -> Iterable[tuple[str, int, int, float, int, int, float]]:
-    """Yield per-class coverage statistics.
-=======
 def _iter_class_stats(root: ET.Element) -> Iterable[tuple[str, int, int, float, int, int, float]]:
     """Yield per-class stats from one coverage XML root.
->>>>>>> ae4aa282
 
     (filename, statements, missed, line_rate, branch_total, branch_covered, branch_rate)
     """
@@ -124,15 +88,7 @@
                     branch_covered += covered
 
         branch_rate = (branch_covered / branch_total) if branch_total else 0.0
-        yield (
-            filename,
-            statements,
-            missed,
-            line_rate,
-            branch_total,
-            branch_covered,
-            branch_rate,
-        )
+        yield filename, statements, missed, line_rate, branch_total, branch_covered, branch_rate
 
 
 # --- Table formatting (unchanged) --------------------------------------------
@@ -141,14 +97,7 @@
     return [tuple(("",) * (max_depth - len(h)) + tuple(h)) for h in headers]
 
 
-<<<<<<< HEAD
-def _compute_col_widths(
-    headers: Sequence[Sequence[str]], rows: Sequence[Sequence[Any]]
-) -> list[int]:
-    """Compute minimal column widths based on bottom header (leaf) and cell contents."""
-=======
 def _compute_col_widths(headers: Sequence[Sequence[str]], rows: Sequence[Sequence[Any]]) -> list[int]:
->>>>>>> ae4aa282
     norm_headers = _normalize_headers(headers)
     ncols = len(headers)
     widths: list[int] = []
@@ -159,14 +108,7 @@
     return widths
 
 
-<<<<<<< HEAD
-def _adjust_widths_for_grouping(
-    norm_headers: list[tuple[str, ...]], col_widths: list[int]
-) -> None:
-    """Ensure group header labels fit into their spanned columns by expanding widths minimally."""
-=======
 def _adjust_widths_for_grouping(norm_headers: list[tuple[str, ...]], col_widths: list[int]) -> None:
->>>>>>> ae4aa282
     if not norm_headers:
         return
     max_depth = len(norm_headers[0])
@@ -181,13 +123,7 @@
                 end += 1
             span = end - start
             if label.strip() and span > 0:
-<<<<<<< HEAD
-                span_width = (
-                    sum(col_widths[start:end]) + (span - 1) * 3
-                )  # account for " | "
-=======
                 span_width = sum(col_widths[start:end]) + (span - 1) * 3
->>>>>>> ae4aa282
                 label_len = len(label)
                 if label_len > span_width:
                     extra = label_len - span_width
@@ -214,20 +150,7 @@
     return "| " + " | ".join(parts) + " |"
 
 
-<<<<<<< HEAD
-# --- Public function ---------------------------------------------------------
-def format_table(
-    headers: Sequence[Sequence[str]], rows: Sequence[Sequence[Any]]
-) -> str:
-    """Format a Markdown table with hierarchical headers, grouping parent headers.
-
-    headers: sequence of column header tuples (from parent to child).
-    rows: sequence of row sequences (one sequence per row, matching number of headers).
-    Returns the full Markdown string for the table.
-    """
-=======
 def format_table(headers: Sequence[Sequence[str]], rows: Sequence[Sequence[Any]]) -> str:
->>>>>>> ae4aa282
     if not headers:
         return ""
     norm_headers = _normalize_headers(headers)
@@ -251,14 +174,6 @@
     return "\n".join([*header_lines, sep_line, *data_lines])
 
 
-<<<<<<< HEAD
-def pytest_terminal_summary(
-    terminalreporter: Any, exitstatus: int, config: Any
-) -> None:
-    """Pytest hook that prints a grouped Markdown table of coverage for grobl files."""
-    root = _read_coverage_xml()
-    if root is None:
-=======
 # --- Aggregation across many coverage files -----------------------------------
 def _aggregate_class_stats(roots: Sequence[ET.Element]) -> list[tuple[str, int, int, int, int, int]]:
     """Aggregate per-class stats across many XML roots by source filename.
@@ -298,27 +213,12 @@
 
     agg = _aggregate_class_stats(roots)
     if not agg:
->>>>>>> ae4aa282
         return
 
     # Per-file rows with recomputed percentages
     raw_rows = [
         (
             fname,
-<<<<<<< HEAD
-            total_statements,
-            total_statements - uncovered,
-            uncovered,
-            (f"{line_rate * 100:.0f}%" if total_statements else "n/a"),
-            total_branches,
-            covered_branches,
-            total_branches - covered_branches,
-            (
-                f"{(covered_branches / total_branches) * 100:.0f}%"
-                if total_branches
-                else "n/a"
-            ),
-=======
             stmt_tot,
             stmt_hit,
             stmt_miss,
@@ -327,7 +227,6 @@
             br_hit,
             (br_tot - br_hit),
             (f"{(br_hit / br_tot) * 100:.0f}%" if br_tot else "n/a"),
->>>>>>> ae4aa282
         )
         for (fname, stmt_tot, stmt_hit, stmt_miss, br_tot, br_hit) in sorted(agg, key=operator.itemgetter(0))
     ]
